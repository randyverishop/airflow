--- conflicted
+++ resolved
@@ -696,10 +696,6 @@
         """
         return (self.dag_id, self.task_id, self.execution_date)
 
-<<<<<<< HEAD
-    @provide_session
-=======
->>>>>>> 04c2059f
     def set_state(self, state, session):
         self.state = state
         self.start_date = datetime.now()
@@ -845,20 +841,6 @@
         if flag_upstream_failed:
             if tr == TR.ALL_SUCCESS:
                 if upstream_failed or failed:
-<<<<<<< HEAD
-                    self.set_state(State.UPSTREAM_FAILED)
-                elif skipped:
-                    self.set_state(State.SKIPPED)
-            elif tr == TR.ALL_FAILED:
-                if successes or skipped:
-                    self.set_state(State.SKIPPED)
-            elif tr == TR.ONE_SUCCESS:
-                if upstream_done and not successes:
-                    self.set_state(State.SKIPPED)
-            elif tr == TR.ONE_FAILED:
-                if upstream_done and not(failed or upstream_failed):
-                    self.set_state(State.SKIPPED)
-=======
                     self.set_state(State.UPSTREAM_FAILED, session)
                 elif skipped:
                     self.set_state(State.SKIPPED, session)
@@ -871,7 +853,6 @@
             elif tr == TR.ONE_FAILED:
                 if upstream_done and not(failed or upstream_failed):
                     self.set_state(State.SKIPPED, session)
->>>>>>> 04c2059f
 
         if (
             (tr == TR.ONE_SUCCESS and successes) or
